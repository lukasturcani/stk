--- conflicted
+++ resolved
@@ -15,23 +15,6 @@
       author_email='lukasturcani93@gmail.com',
       url='https://www.github.com/lukasturcani/stk',
       version=get_version(),
-<<<<<<< HEAD
-      packages=['stk',
-                'stk.utilities',
-                'stk.molecular',
-                'stk.molecular.topologies',
-                'stk.molecular.topologies.cage',
-                'stk.optimization',
-                'stk.ga'],
-      install_requires=['networkx',
-                        'scipy',
-                        'matplotlib',
-                        'scikit-learn',
-                        'psutil',
-                        'pywindowx',
-                        'pandas',
-                        'seaborn'],
-=======
       packages=[
           'stk',
           'stk.utilities',
@@ -54,5 +37,4 @@
           'pandas',
           'seaborn'
        ],
->>>>>>> 595ebe3c
       python_requires='>=3.6')