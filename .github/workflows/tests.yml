--- conflicted
+++ resolved
@@ -74,7 +74,6 @@
                 name: database-dump
                 path: database-dump
 
-<<<<<<< HEAD
     doctests:
         runs-on: ubuntu-latest
 
@@ -106,8 +105,6 @@
               run:
                 MOCK_MODULES='FALSE' make -C docs doctest
 
-=======
->>>>>>> eeb3ae08
     basic-ea:
         runs-on: ubuntu-latest
 
