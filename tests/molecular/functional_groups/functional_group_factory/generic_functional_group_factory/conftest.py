--- conflicted
+++ resolved
@@ -396,7 +396,6 @@
         ),
 
         CaseData(
-<<<<<<< HEAD
             factory=stk.MetalBoundAtomFactory(
                 atom_smarts='N',
                 metal_smarts='Fe',
@@ -408,7 +407,11 @@
                 stk.MetalBoundAtom(
                     atom=stk.N(0),
                     metal=stk.Fe(1, charge=2),
-=======
+                ),
+            ),
+        ),
+      
+        CaseData(
             factory=stk.SmartsFunctionalGroupFactory(
                 smarts='[C][N]',
                 bonders=(0, ),
@@ -420,7 +423,6 @@
                     atoms=(stk.N(0), stk.C(1)),
                     bonders=(stk.C(1), ),
                     deleters=(stk.N(0), ),
->>>>>>> 707eeeb5
                 ),
             ),
         ),
