--- conflicted
+++ resolved
@@ -62,14 +62,7 @@
             molecule=stk.ConstructedMolecule(
                 topology_graph=stk.host_guest.Complex(
                     host=stk.BuildingBlock.init_from_molecule(_cage),
-<<<<<<< HEAD
-                    guests=(
-                        stk.host_guest.Guest(stk.BuildingBlock('C#N')),
-                        stk.host_guest.Guest(stk.BuildingBlock('C#C')),
-                    ),
-=======
                     guests=_guests,
->>>>>>> ca4d2608
                 )
             ),
             smiles=(
@@ -85,15 +78,7 @@
             molecule=stk.ConstructedMolecule(
                 topology_graph=stk.host_guest.Complex(
                     host=stk.BuildingBlock.init_from_molecule(_cage),
-<<<<<<< HEAD
-                    guests=(
-                        stk.host_guest.Guest(stk.BuildingBlock('C#N')),
-                        stk.host_guest.Guest(stk.BuildingBlock('C#C')),
-                    ),
-                    optimizer=stk.Spinner(),
-=======
                     guests=(i for i in _guests),
->>>>>>> ca4d2608
                 )
             ),
             smiles=(
@@ -105,10 +90,23 @@
                 '.[H]C#C[H].[H]C#N'
             ),
         ),
-<<<<<<< HEAD
-
-=======
->>>>>>> ca4d2608
+        CaseData(
+            molecule=stk.ConstructedMolecule(
+                topology_graph=stk.host_guest.Complex(
+                    host=stk.BuildingBlock.init_from_molecule(_cage),
+                    guests=(i for i in _guests),
+                    optimizer=stk.Spinner(),
+                )
+            ),
+            smiles=(
+                'F[C+]1[C+2]C23[C+2][C+]4[C+2][C+](C5=C(N=[C+]5)[C+]5'
+                '[C+2][C+]6[C+2]C7([C+2][CH+][C+]57)C5=C([C+]=[C+]5)['
+                'C+]5[C+2][C+]([C+2]C7([C+2][CH+][C+]57)C5=C2[C+]=[C+'
+                ']5)C2=C([C+]=[C+]2)[C+]2[C+2][C+](C5=C4[C+]=[C+]5)[C'
+                '+]4[CH+][C+2]C4([C+2]2)C2=C6[C+]=[C+]2)[C+]13'
+                '.[H]C#C[H].[H]C#N'
+            ),
+        ),
     ),
 )
 def host_guest_complex(request):
