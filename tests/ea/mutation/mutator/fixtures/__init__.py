from .random import *  # noqa
from .random_building_block import *  # noqa
from .random_topology_graph import *  # noqa
<<<<<<< HEAD
from .similar_building_block import *  # noqa
from .random import *  # noqa
from .random_smarts import  * # noqa
=======
from .similar_building_block import *  # noqa
>>>>>>> a8311fa6
<|MERGE_RESOLUTION|>--- conflicted
+++ resolved
@@ -1,10 +1,6 @@
 from .random import *  # noqa
 from .random_building_block import *  # noqa
 from .random_topology_graph import *  # noqa
-<<<<<<< HEAD
 from .similar_building_block import *  # noqa
 from .random import *  # noqa
-from .random_smarts import  * # noqa
-=======
-from .similar_building_block import *  # noqa
->>>>>>> a8311fa6
+from .random_smarts import  * # noqa