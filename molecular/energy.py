--- conflicted
+++ resolved
@@ -170,13 +170,10 @@
 """
 
 import os
-<<<<<<< HEAD
 import time
 import psutil
 import copy
-=======
 from weakref import ref
->>>>>>> 1a028e99
 import rdkit.Chem.AllChem as rdkit
 import subprocess as sp
 from uuid import uuid4
@@ -237,10 +234,6 @@
             descriptor.
 
         """
-<<<<<<< HEAD
-=======
-
->>>>>>> 1a028e99
         # If the Energy method is accessed as a class attribute return
         # the unbound method.
         if obj is None:
@@ -372,13 +365,7 @@
     bound = dict(fsig.bind_partial(*fargs, **fkwargs).arguments)
     # Get a dictionary of all the default initialized parameters.
     default = {key: value.default for key, value in
-<<<<<<< HEAD
               dict(fsig.parameters).items() if key not in bound.keys()}
-=======
-               dict(fsig.parameters).items() if
-               key not in bound.keys()}
->>>>>>> 1a028e99
-
     # Combine the two sets of parameters and get rid of the `self`
     # parameter, if present.
     bound.update(default)
