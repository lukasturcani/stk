"""
Defines optimizers.

Optimizers are objects used to optimize molecules. Each optimizer is
initialized with some settings and used to optimize a molecule
with :meth:`~Optimizer.optimize`.

.. code-block:: python

    import rdkit.Chem.AllChem as rdkit
    mol = StructUnit2.smiles_init('NCCCN', ['amine'])
    mmff = MMFF()
    mmff.optimize(mol)

    # Optionally, a conformer can be provided.
    mmff.optimize(mol, conformer=2)

    # Optimizers also work with MacroMolecule objects.
    polymer = Polymer([mol], Linear('A', [0], n=3))
    etkdg = RDKitEmbedder(rdkit.ETKDG())
    etkdg.optimize(polymer)

Sometimes it is desirable to chain multiple optimizations, one after
another. For example, before running an optimization, it may be
desirable to embed a molecule first, to generate an initial structure.
:class:`OptimizerSequence` may be used for this.

.. code-block:: python

    # Create a new optimizer which chains the previously defined
    # mmff and etkdg optimizers.
    optimizer_sequence = OptimizerSequence(etkdg, mmff)

    # Run each optimizer in sequence.
    optimizer_sequence.optimize(polymer)

By default, running :meth:`Optimizer.optimize` twice in a row will
perform an optimization a second time on a molecule. If we want to
skip optimizations on molecules which have already been optimized
we can use the :attr:`use_cache` flag.

.. code-block:: python

    caching_etkdg = RDKitEmbedder(rdkit.ETKDG(), use_cache=True)
    # First optimize call runs an optimization.
    caching_etkdg.optimize(polymer)
    # Second call does nothing.
    caching_etkdg.optimize(polymer)

Caching is done on a per :class:`Optimizer` basis. Just because the
molecule has been cached by one :class:`Optimizer` instance does not
mean that a different :class:`Optimizer` instance will no longer
optimize the molecule.

.. _`adding optimizers`:

Extending stk: Making new optimizers.
-------------------------------------

New optimizers can be made by simply making a class which inherits the
:class:`Optimizer` class. In addition to this, the new class must
define a :meth:`~Optimize.optimize` method. The method must take 2
arguments a mandatory `mol` argument and an optional `conformer`
argument. :meth:`~Optimizer.optimize` will take a molecule and change
its structure however it likes. Beyond this there are no requirements.

"""

import logging
import numpy as np
import rdkit.Chem.AllChem as rdkit
import warnings
from glob import iglob
import os
from functools import wraps
import subprocess as sp
import uuid
import os
from os.path import join
import shutil

logger = logging.getLogger(__name__)


def _add_cache_use(optimize):
    """
    Makes :meth:`~Optimizer.optimize` use the :attr:`~Optimizer.cache`.

    Decorates `optimize` so that before running it checks if the
    :class:`.Molecule` and conformer have already been optimized by the
    optimizer. If so, and :attr:`~Optimizer.use_cache` is ``True``,
    then the molecule is skipped and no optimization is performed.

    Parameters
    ----------
    optimize : :class:`function`
        A function which is to have skipping added to it.

    Returns
    -------
    :class:`function`
        The decorated function.

    """

    @wraps(optimize)
    def inner(self, mol, conformer=-1):
        key = (mol.key, conformer)
        if self.use_cache and key in self.cache:
            logger.info(
                f'Skipping optimization on '
                f'"{mol.name}" conformer {conformer}.'
            )
        else:
            optimize(self, mol, conformer)
            if self.use_cache:
                self.cache.add(key)

    return inner


class Optimizer:
    """
    A base class for optimizers.

    Attributes
    ----------
    cache : :class:`set`
        A :class:`set` of the form

        .. code-block:: python

            cache = {
                (mol1, conformer1),
                (mol1, conformer2),
                (mol2, conformer2)
            }

        which holds every :class:`Molecule` and conformer optimized
        by the :class:`Optimizer`. Here ``mol1`` and ``mol2`` are
        :class:`.Molecule` objects and ``conformer1`` and
        ``conformer2`` are :class:`int`, which are the ids of the
        optimized conformers of the molecules.

    use_cache : :class:`bool`
        If ``True`` :meth:`optimize` will not run twice on the same
        molecule and conformer.

    """

    def __init__(self, use_cache=False):
        """
        Initializes an :class:`Optimizer`.

        Parameters
        ----------
        use_cache : :class:`bool`, optional
            If ``True`` :meth:`optimize` will not run twice on the same
            molecule and conformer.

        """

        self.cache = set()
        self.use_cache = use_cache

    def __init_subclass__(cls, **kwargs):
        cls.optimize = _add_cache_use(cls.optimize)
        return super().__init_subclass__(**kwargs)

    def optimize(self, mol, conformer=-1):
        """
        Optimizes a molecule.

        Parameters
        ----------
        mol : :class:`.Molecule`
            The molecule to be optimized.

        conformer : :class:`int`, optional
            The conformer to use.

        Returns
        -------
        None : :class:`NoneType`

        """

        raise NotImplementedError()


class OptimizerSequence(Optimizer):
    """
    Applies optimizers in sequence.

    Attributes
    ----------
    optimizers : :class:`tuple` of :class:`Optimizer`
        A number of optimizers, each of which gets applied to a
        molecule, based on the order in this :class:`tuple`.

    Examples
    --------
    Let's say we want to embed a molecule with ETKDG first and then
    minimize it with the MMFF force field.

    .. code-block:: python

        import rdkit.Chem.AllChem as rdkit
        mol = StructUnit.smiles_init('NCCNCCN', ['amine'])
        etkdg = RDKitEmbedder(rdkit.ETKDG())
        mmff = RDKitForceField(rdkit.MMFFOptimizeMolecule)
        optimizer = OptimizerSequence(etkdg, mmff)
        optimizer.optimize(mol)

    """

    def __init__(self, *optimizers, use_cache=False):
        """
        Initializes a :class:`OptimizerSequence` instance.

        Parameters
        ----------
        *optimizers : :class:`Optimizer`
            A number of optimizers, each of which gets applied to a
            molecule, based on the order given.

        use_cache : :class:`bool`, optional
            If ``True`` :meth:`optimize` will not run twice on the same
            molecule and conformer.

        """

        self.optimizers = optimizers
        super().__init__(use_cache=use_cache)

    def optimize(self, mol, conformer=-1):
        """
        Chains multiple :class:`Optimizer` instances together.

        Parameters
        ----------
        mol : :class:`.Molecule`
            The molecule to be optimized.

        conformer : :class:`int`, optional
            The conformer to use.

        Returns
        -------
        None : :class:`NoneType`

        """

        for optimizer in self.optimizers:
            cls_name = optimizer.__class__.__name__
            logger.info(f'Using {cls_name} on "{mol.name}".')
            optimizer.optimize(mol, conformer)


class CageOptimizerSequence(Optimizer):
    """
    Applies :class:`Optimizer` objects to a :class:`.Cage`.

    Before each :class:`Optimizer` in the sequence is applied to the
    :class:`.Cage`, it is checked to see if it is collapsed. If it is
    collapsed, the optimization sequence ends immediately.

    Attributes
    ----------
    optimizers : :class:`tuple` of :class:`Optimizer`
        The :class:`Optimizer` objects which are used to optimize a
        :class:`.Cage` molecule.

    Examples
    --------
    Let's say we want to embed a cage with ETKDG first and then
    minimize it with the MMFF force field.

    .. code-block:: python

        import rdkit.Chem.AllChem as rdkit
        mol = StructUnit.smiles_init('NCCNCCN', ['amine'])
        etkdg = RDKitEmbedder(rdkit.ETKDG())
        mmff = RDKitForceField(rdkit.MMFFOptimizeMolecule)
        optimizer = CageOptimizerSequence(etkdg, mmff)
        optimizer.optimize(mol)

    """

    def __init__(self, *optimizers, use_cache=False):
        """
        Initializes a :class:`CageOptimizerSequence` instance.

        Parameters
        ----------
        *optimizers : :class:`Optimizer`
            The :class:`Optimizers` used in sequence to optimize
            :class:`.Cage` molecules.

        use_cache : :class:`bool`, optional
            If ``True`` :meth:`optimize` will not run twice on the same
            molecule and conformer.

        """

        self.optimizers = optimizers
        super().__init__(use_cache=use_cache)

    def optimize(self, mol, conformer=-1):
        """
        Optimizes a molecule.

        Parameters
        ----------
        mol : :class:`.Cage`
            The cage to be optimized.

        conformer : :class:`int`, optional
            The conformer to use.

        Returns
        -------
        None : :class:`NoneType`

        """

        for optimizer in self.optimizers:
            with warnings.catch_warnings():
                warnings.simplefilter("ignore")
                windows = mol.windows(conformer)

            logger.debug(f'Windows found: {windows}.')
            expected_windows = mol.topology.n_windows
            if windows is None or len(windows) != expected_windows:
                logger.info(
                    f'"{mol.name}" is collapsed, exiting early.'
                )
                return

            cls_name = optimizer.__class__.__name__
            logger.info(f'Using {cls_name} on "{mol.name}".')
            optimizer.optimize(mol, conformer)


class NullOptimizer(Optimizer):
    """
    Does not perform optimizations.

    """

    def optimize(self, mol, conformer=-1):
        """
        Does not optimize a molecule.

        This function just returns immediately without changing the
        molecule.

        Parameters
        ----------
        mol : :class:`.Molecule`
            A molecule.

        conformer : :class:`int`, optional
            A conformer.

        Returns
        -------
        None : :class:`NoneType`

        """

        return


class TryCatchOptimizer(Optimizer):
    """
    Try to optimize with a :class:`Optimizer`, use another on failure.

    Attributes
    ----------
    try_optimizer : :class:`Optimizer`
        The optimizer which is used initially to try and optimize a
        :class:`.Molecule`.

    catch_optimizer : :class:`Optimizer`
        If :attr:`try_optimizer` raises an error, this optimizer is
        run on the :class:`.Molecule` instead.

    Examples
    --------
    .. code-block:: python

        # Create some molecules to optimize.
        mol1 = StructUnit2.smiles_init('NCCN', []'amine'])
        mol2 = StructUnit.smiles_init('CCCCC')
        mol3 = StructUnit.smiles_init('O=CCCN')

        # Create an optimizer which may fail.
        uff = UFF()

        # Create a backup optimizer.
        mmff = MMFF()

        # Make an optimizer which tries to run raiser and if that
        # raises an error, will run mmff on the molecule instead.
        try_catch = TryCatchOptimizer(try_optimizer=uff,
                                      catch_optimizer=mmff)

        # Optimize the molecules. In each case if the optimization with
        # UFF fails, MMFF is used to optimize the molecule instead.
        try_catch.optimize(mol1)
        try_catch.optimize(mol2)
        try_catch.optimzie(mol3)

    """

    def __init__(self,
                 try_optimizer,
                 catch_optimizer,
                 use_cache=False):
        """
        Initializes a :class:`TryCatchOptimizer` instance.

        Parameters
        ----------
        try_optimizer : :class:`Optimizer`
            The optimizer which is used initially to try and optimize a
            :class:`.Molecule`.

        catch_optimizer : :class:`Optimizer`
            If :attr:`try_optimizer` raises an error, this optimizer is
            run on the :class:`.Molecule` instead.

        use_cache : :class:`bool`, optional
            If ``True`` :meth:`optimize` will not run twice on the same
            molecule and conformer.

        """

        self.try_optimizer = try_optimizer
        self.catch_optimizer = catch_optimizer
        super().__init__(use_cache=use_cache)

    def optimize(self, mol, conformer=-1):
        """
        Optimizes a molecule.

        Parameters
        ----------
        mol : :class:`.Molecule`
            The molecule to be optimized.

        conformer : :class:`int`, optional
            The conformer to use.

        Returns
        -------
        None : :class:`NoneType`

        """

        try:
            return self.try_optimizer.optimize(mol, conformer)
        except Exception:
            try_name = self.try_optimizer.__class__.__name__
            catch_name = self.catch_optimizer.__class__.__name__
            logger.error(
                f'{try_name} failed, trying {catch_name}.',
                exc_info=True
            )
            return self.catch_optimizer.optimize(mol, conformer)


class RaisingOptimizerError(Exception):
    ...


class RaisingOptimizer(Optimizer):
    """
    Raises and optimizes at random.

    This optimizer is used for debugging to simulate optimization
    functions which sometimes completes successfully and sometimes
    randomly fails.

    Attributes
    ----------
    optimizer : :class:`Optimizer`
        When the optimizer does not fail, it uses this
        :class:`Optimizer` to optimize molecules.

    fail_chance : :class:`float`
        The probability that the optimizer will raise an error each
        time :meth:`optimize` is used.

    Examples
    --------
    .. code-block:: python

        mol = StructUnit.smiles_init('NCCNCCN', ['amine'])
        etkdg = RDKitEmbedder(rdkit.ETKDG())
        partial_raiser = RaisingOptimizer(etkdg, fail_chance=0.75)
        # 75 % chance an error will be raised by calling optimize.
        partial_raiser.optimize(mol)

    """

    def __init__(self, optimizer, fail_chance=0.5, use_cache=False):
        """
        Initializes :class:`PartialRaiser`.

        Parameters
        ----------
        optimizer : :class:`Optimizer`
            When the optimizer does not fail, it uses this
            :class:`Optimizer` to optimize molecules.

        fail_chance : :class:`float`, optional
            The probability that the optimizer will raise an error each
            time :meth:`optimize` is used.

        use_cache : :class:`bool`, optional
            If ``True`` :meth:`optimize` will not run twice on the same
            molecule and conformer.

        """

        self.optimizer = optimizer
        self.fail_chance = fail_chance
        super().__init__(use_cache=use_cache)

    def optimize(self, mol, conformer=-1):
        """
        Optimizes a molecule.

        Parameters
        ----------
        mol : :class:`.Molecule`
            The molecule to be optimized.

        conformer : :class:`int`, optional
            The conformer to use.

        Returns
        -------
        None : :class:`NoneType`

        Raises
        ------
        :class:`RaisingOptimizerError`
            This error is raised at random.

        """

        if np.random.rand() < self.fail_chance:
            raise RaisingOptimizerError('Used RaisingOptimizer.')
        return self.optimizer.optimize(mol)


class MMFF(Optimizer):
    """
    Use the MMFF force field to optimize molecules.

    Examples
    --------
    .. code-block:: python

        mol = StructUnit.smiles_init('NCCNCCN', ['amine'])
        mmff = MMFF()
        mmff.optimize(mol)

    """

    def optimize(self, mol, conformer=-1):
        """
        Optimizes a molecule with the MMFF force field.

        Parameters
        ----------
        mol : :class:`.Molecule`
            The molecule to be optimized.

        conformer : :class:`int`, optional
            The conformer to use.

        Returns
        -------
        None : :class:`NoneType`

        """

        if conformer == -1:
            conformer = mol.mol.GetConformer(conformer).GetId()

        # Needs to be sanitized to get force field params.
        rdkit.SanitizeMol(mol.mol)
        rdkit.MMFFOptimizeMolecule(mol.mol, confId=conformer)


class UFF(Optimizer):
    """
    Use the UFF force field to optimize molecules.

    Examples
    --------
    .. code-block:: python

        mol = StructUnit.smiles_init('NCCNCCN', ['amine'])
        uff = UFF()
        uff.optimize(mol)

    """

    def optimize(self, mol, conformer=-1):
        """
        Optimizes a molecule with the UFF force field.

        Parameters
        ----------
        mol : :class:`.Molecule`
            The molecule to be optimized.

        conformer : :class:`int`, optional
            The conformer to use.

        Returns
        -------
        None : :class:`NoneType`

        """

        if conformer == -1:
            conformer = mol.mol.GetConformer(conformer).GetId()

        # Needs to be sanitized to get force field params.
        rdkit.SanitizeMol(mol.mol)
        rdkit.UFFOptimizeMolecule(mol.mol, confId=conformer)


class ETKDG(Optimizer):
    """
    Uses the ETKDG [#]_ v2 algorithm to find an optimized structure.

    Attributes
    ----------
    random_seed : :class:`int`
        The random seed to use.

    Examples
    --------
    .. code-block:: python

        import rdkit.Chem.AllChem as rdkit
        mol = StructUnit.smiles_init('NCCNCCN', ['amine'])
        etkdg = ETKDG()
        etkdg.optimize(mol)

    References
    ----------
    .. [#] http://pubs.acs.org/doi/pdf/10.1021/acs.jcim.5b00654

    """

    def __init__(self, random_seed=12, use_cache=False):
        """
        Initializes a :class:`ETKDG` instance.

        Parameters
        ----------
        random_seed : :class:`int`, optional
            The random seed to use.

        use_cache : :class:`bool`, optional
            If ``True`` :meth:`optimize` will not run twice on the same
            molecule and conformer.

        """

        self.random_seed = random_seed
        super().__init__(use_cache=use_cache)

    def optimize(self, mol, conformer=-1):
        """
        Optimizes a molecule.

        Parameters
        ----------
        mol : :class:`.Molecule`
            The molecule to be optimized.

        conformer : :class:`int`, optional
            The conformer to use.

        Returns
        -------
        None : :class:`NoneType`

        """

        if conformer == -1:
            conformer = mol.mol.GetConformer(conformer).GetId()

        params = rdkit.ETKDGv2()
        params.clearConfs = False
        params.random_seed = self.random_seed

        conf_id = rdkit.EmbedMolecule(mol.mol, params)
        # Make sure that the conformer order is not re-arranged.
        positions = mol.position_matrix(conformer=conf_id)
        mol.set_position_from_matrix(positions, conformer=conformer)
        mol.mol.RemoveConformer(conf_id)


class GFNXTB(Optimizer):
    """
    Uses GFN-xTB to optimize molecules.

    Notes
    -----
    When running :meth:`optimize`, this calculator changes the
    present working directory with :func:`os.chdir`. The original
    working directory will be restored even if an error is raised so
    unless multi-threading is being used this implementation detail
    should not matter.

    If multi-threading is being used an error could occur if two
    different threads need to know about the current working directory
    as this :class:`.Optimizer` can change it from under them.

    Note that this does not have any impact on multi-processing,
    which should always be safe.

    Attributes
    ----------
    gfnxtb_path : :class:`str`
        The path to the GFN-xTB executable.

    output_dir : :class:`str`
        The name of the directory into which files generated during
        the optimization are written, if ``None`` then
        :func:`uuid.uuid4` is used.

    num_cores : :class:`str`
        The number of cores for GFN-xTB to use.

    Examples
    --------
    .. code-block:: python

        mol = StructUnit.smiles_init('NCCNCCN', ['amine'])
        gfnxtb = GFNXTB('/opt/gfnxtb/xtb')
        gfnxtb.optimize(mol)

    Note that for :class:`.MacroMolecule` objects assembled by ``stk``
    :class:`GFNXTB` should usually be used in a
    :class:`OptimizerSequence`. This is because GFN-xTB only uses
    xyz coordinates as input and so will not recognize the long bonds
    created during assembly. An optimizer which can minimize
    these bonds should be used before :class:`GFNXTB`.

    .. code-block:: python

        bb1 = StructUnit2.smiles_init('NCCNCCN', ['amine'])
        bb2 = StructUnit2.smiles_init('O=CCCC=O', ['aldehyde'])
        polymer = Polymer([bb1, bb2], Linear("AB", [0, 0], 3))

        gfnxtb = OptimizerSequence(
            UFF(),
            GFNXTB('/opt/gfnxtb/xtb')
        )
        gfnxtb.optimize(polymer)

    """

<<<<<<< HEAD
    def __init__(self, gfnxtb_path, output_dir=None, free=False, opt_level=1,
                 num_cores=1, solvent=None, charge=None, use_cache=False):
=======
    def __init__(self,
                 gfnxtb_path,
                 output_dir=None,
                 num_cores=1,
                 use_cache=False):
>>>>>>> 41e363da
        """
        Initializes a :class:`GFNXTB` instance.

        Parameters
        ----------
        gfnxtb_path : :class:`str`
            The path to the GFN-xTB or GFN2-xTB executable.

        output_dir : :class:`str`, optional
            The name of the directory into which files generated during
            the optimization are written, if ``None`` then
            :func:`uuid.uuid4` is used.

        free : :class:`bool`, optional
            If ``True`` :meth:`optimize` will perform a numerical hessian
            calculation on the optimized structure to give Free energy also.

        opt_level : :class:`int`, optional
            Optimization level to use.
            -2 =  , -1 = , 0 = , 1 = , 2 = .

        output_dir : :class:`str`, optional
            The name of the directory into which files generated during
            the optimization are written, if ``None`` then
            :func:`uuid.uuid4` is used.

        num_cores : :class:`int`
            The number of cores for GFN-xTB to use.

        use_cache : :class:`bool`, optional
            If ``True`` :meth:`optimize` will not run twice on the same
            molecule and conformer.

        solvent : :class:`str`, optional
            XXXX

        charge : :class:`str`, optional
            XXXX
        """

        self.gfnxtb_path = gfnxtb_path
<<<<<<< HEAD
        self.free = free
        self.output_dir = output_dir
        self.opt_level = opt_level
=======
        self.output_dir = output_dir
>>>>>>> 41e363da
        self.num_cores = str(num_cores)
        self.solvent = solvent
        if self.solvent is not None:
            self.valid_solvent()
        self.charge = charge
        super().__init__(use_cache=use_cache)

    def valid_solvent(self):
        '''Check if solvent is valid.

        '''
        valid_solvents = ['ch2cl2']
        if self.solvent in valid_solvents:
            return True
        else:
            raise(f'{self.solvent} is an invalid solvent!')

    def move_generated_GFN_files(self, basename, output_dir):
        '''
        Move files generated by GFN to output_dir.

        Files and purpose:
            basename.xyz: input xyz file
            basename.output: output GFN log file
            .xtboptok: empty file flagging successful optimization
            xtbopt.log: structure at each step of optimization in xyz format
            xtbopt.xyz: optimized structure as xyz file
            xtbrestart: restart file for optimization
            ??
            ??
            ??

        '''
        if not os.path.exists(output_dir):
            os.mkdir(output_dir)

        # iterate over files with basename
        for filename in iglob(f'{basename}*'):
            # Do not move the output_dir.
            if filename == output_dir:
                continue
            os.rename(filename, f'{output_dir}/{filename}')

        # gfn specific files
        list_of_files = ['.xtboptok', ]
        for file in list_of_files:
            if os.path.isfile(file):
                os.rename(file, f'{output_dir}/{file}')

    def check_complete(self, basename, output_dir):
        if os.path.isfile(f'{output_dir}/.xtboptok'):
            return True
        else:
            return False

    def optimize(self, mol, conformer=-1, mem_ulimit=False):
        """
        Optimizes a molecule.

        Parameters
        ----------
        mol : :class:`.Molecule`
            The molecule to be optimized.

        conformer : :class:`int`, optional
            The conformer to use.

        mem_ulimit : :class: `bool`, optional
            If ``True`` :meth:`optimize` will be run without constraints on
            the stacksize. Generally should be ``True``, however this may raise
            issues on clusters.

        Returns
        -------
        self.check_complete() : :class:`bool`
            Output from process. True if optimization is successful.

        """

<<<<<<< HEAD
        basename = uuid.uuid4().int

        if self.output_dir is None:
            output_dir = basename
        else:
            output_dir = self.output_dir

        xyz = f'{basename}.xyz'
        out_file = f'{basename}.output'
        mol.write(xyz, conformer=conformer)

        # write solvent section of cmd
        if self.solvent is None:
            solvent_part = ''
        else:
            solvent_part = '--gbsa ' + self.solvent

        # write charge section of cmd
        if self.charge is None:
            charge_part = ''
        else:
            charge_part = '--chrg ' + self.solvent

        # set optimization level
        if self.free is False:
            opt_level_part = '-opt ' + self.opt_level
        elif self.free is True:
            opt_level_part = '-ohess ' + self.opt_level

        # modify memory limit
        if mem_ulimit:
            mem_ulimt_cmd = 'ulimit -s unlimited'+' ;'
            # allow multiple shell commands to be run in one subprocess
            shell = True
        else:
            mem_ulimt_cmd = ''
            shell = False

        cmd = [
            mem_ulimt_cmd,
            self.gfnxtb_path, xyz, opt_level_part,
            '--parallel', self.num_cores,
            solvent_part, charge_part, f'> {out_file}'
        ]

        proc = sp.Popen(
            cmd,
            stdin=sp.PIPE,
            stdout=sp.PIPE,
            stderr=sp.PIPE,
            shell=shell,
        )
        output, err = proc.communicate()
        self.move_generated_GFN_files(basename=basename, output_dir=output_dir)
        return self.check_complete(basename=basename, output_dir=output_dir)
=======
        if conformer == -1:
            conformer = mol.mol.GetConformer(conformer).GetId()

        if self.output_dir is None:
            output_dir = str(uuid.uuid4().int)
        else:
            output_dir = self.output_dir
        output_dir = os.path.abspath(output_dir)

        if os.path.exists(output_dir):
            shutil.rmtree(output_dir)

        os.mkdir(output_dir)
        init_dir = os.getcwd()
        try:
            os.chdir(output_dir)
            xyz = join(output_dir, f'input_structure.xyz')
            mol.write(xyz, conformer=conformer)
            cmd = [
                self.gfnxtb_path,
                xyz,
                '-opt',
                '--parallel',
                self.num_cores
            ]
            sp.run(cmd, stdin=sp.PIPE, stdout=sp.PIPE, stderr=sp.PIPE)
            output_xyz = join(output_dir, 'xtbopt.xyz')
            mol.update_from_xyz(path=output_xyz, conformer=conformer)
        finally:
            os.chdir(init_dir)
>>>>>>> 41e363da
<|MERGE_RESOLUTION|>--- conflicted
+++ resolved
@@ -772,16 +772,10 @@
 
     """
 
-<<<<<<< HEAD
-    def __init__(self, gfnxtb_path, output_dir=None, free=False, opt_level=1,
-                 num_cores=1, solvent=None, charge=None, use_cache=False):
-=======
-    def __init__(self,
-                 gfnxtb_path,
-                 output_dir=None,
-                 num_cores=1,
-                 use_cache=False):
->>>>>>> 41e363da
+    def __init__(self, gfnxtb_path, output_dir=None,
+                 free=False, opt_level=1,
+                 num_cores=1, solvent=None,
+                 charge=None, use_cache=False):
         """
         Initializes a :class:`GFNXTB` instance.
 
@@ -823,13 +817,9 @@
         """
 
         self.gfnxtb_path = gfnxtb_path
-<<<<<<< HEAD
+        self.output_dir = output_dir
         self.free = free
-        self.output_dir = output_dir
         self.opt_level = opt_level
-=======
-        self.output_dir = output_dir
->>>>>>> 41e363da
         self.num_cores = str(num_cores)
         self.solvent = solvent
         if self.solvent is not None:
@@ -909,63 +899,6 @@
 
         """
 
-<<<<<<< HEAD
-        basename = uuid.uuid4().int
-
-        if self.output_dir is None:
-            output_dir = basename
-        else:
-            output_dir = self.output_dir
-
-        xyz = f'{basename}.xyz'
-        out_file = f'{basename}.output'
-        mol.write(xyz, conformer=conformer)
-
-        # write solvent section of cmd
-        if self.solvent is None:
-            solvent_part = ''
-        else:
-            solvent_part = '--gbsa ' + self.solvent
-
-        # write charge section of cmd
-        if self.charge is None:
-            charge_part = ''
-        else:
-            charge_part = '--chrg ' + self.solvent
-
-        # set optimization level
-        if self.free is False:
-            opt_level_part = '-opt ' + self.opt_level
-        elif self.free is True:
-            opt_level_part = '-ohess ' + self.opt_level
-
-        # modify memory limit
-        if mem_ulimit:
-            mem_ulimt_cmd = 'ulimit -s unlimited'+' ;'
-            # allow multiple shell commands to be run in one subprocess
-            shell = True
-        else:
-            mem_ulimt_cmd = ''
-            shell = False
-
-        cmd = [
-            mem_ulimt_cmd,
-            self.gfnxtb_path, xyz, opt_level_part,
-            '--parallel', self.num_cores,
-            solvent_part, charge_part, f'> {out_file}'
-        ]
-
-        proc = sp.Popen(
-            cmd,
-            stdin=sp.PIPE,
-            stdout=sp.PIPE,
-            stderr=sp.PIPE,
-            shell=shell,
-        )
-        output, err = proc.communicate()
-        self.move_generated_GFN_files(basename=basename, output_dir=output_dir)
-        return self.check_complete(basename=basename, output_dir=output_dir)
-=======
         if conformer == -1:
             conformer = mol.mol.GetConformer(conformer).GetId()
 
@@ -996,4 +929,61 @@
             mol.update_from_xyz(path=output_xyz, conformer=conformer)
         finally:
             os.chdir(init_dir)
->>>>>>> 41e363da
+
+
+
+        basename = uuid.uuid4().int
+
+        if self.output_dir is None:
+            output_dir = basename
+        else:
+            output_dir = self.output_dir
+
+        xyz = f'{basename}.xyz'
+        out_file = f'{basename}.output'
+        mol.write(xyz, conformer=conformer)
+
+        # write solvent section of cmd
+        if self.solvent is None:
+            solvent_part = ''
+        else:
+            solvent_part = '--gbsa ' + self.solvent
+
+        # write charge section of cmd
+        if self.charge is None:
+            charge_part = ''
+        else:
+            charge_part = '--chrg ' + self.solvent
+
+        # set optimization level
+        if self.free is False:
+            opt_level_part = '-opt ' + self.opt_level
+        elif self.free is True:
+            opt_level_part = '-ohess ' + self.opt_level
+
+        # modify memory limit
+        if mem_ulimit:
+            mem_ulimt_cmd = 'ulimit -s unlimited'+' ;'
+            # allow multiple shell commands to be run in one subprocess
+            shell = True
+        else:
+            mem_ulimt_cmd = ''
+            shell = False
+
+        cmd = [
+            mem_ulimt_cmd,
+            self.gfnxtb_path, xyz, opt_level_part,
+            '--parallel', self.num_cores,
+            solvent_part, charge_part, f'> {out_file}'
+        ]
+
+        proc = sp.Popen(
+            cmd,
+            stdin=sp.PIPE,
+            stdout=sp.PIPE,
+            stderr=sp.PIPE,
+            shell=shell,
+        )
+        output, err = proc.communicate()
+        self.move_generated_GFN_files(basename=basename, output_dir=output_dir)
+        return self.check_complete(basename=basename, output_dir=output_dir)